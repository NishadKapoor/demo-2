<p align="center">
  <img width="180" src="./public/logo.png" alt="ChatGPT">
  <h1 align="center">ChatGPT</h1>
</p>

> ChatGPT Desktop Application

[![English badge](https://img.shields.io/badge/%E8%8B%B1%E6%96%87-English-blue)](./README.md)
[![中文版 badge](https://img.shields.io/badge/%E4%B8%AD%E6%96%87-Traditional%20Chinese-blue)](./README-ZH.md)
[![ChatGPT downloads](https://img.shields.io/github/downloads/lencx/ChatGPT/total.svg?style=flat-square)](https://github.com/lencx/ChatGPT/releases)
[![lencx](https://img.shields.io/twitter/follow/lencx_.svg?style=social)](https://twitter.com/lencx_)

[Awesome ChatGPT](./AWESOME.md)

## 📦 Downloads

[📝 Update Log](./UPDATE_LOG.md)

<!-- download start -->

**Latest:**

- `Mac`: [ChatGPT_0.2.1_x64.dmg](https://github.com/lencx/ChatGPT/releases/download/v0.2.1/ChatGPT_0.2.1_x64.dmg)
- `Linux`: [chat-gpt_0.2.1_amd64.deb](https://github.com/lencx/ChatGPT/releases/download/v0.2.1/chat-gpt_0.2.1_amd64.deb)
- `Windows`: [ChatGPT_0.2.1_x64_en-US.msi](https://github.com/lencx/ChatGPT/releases/download/v0.2.1/ChatGPT_0.2.1_x64_en-US.msi)

[Other version...](https://github.com/lencx/ChatGPT/releases)

<!-- download end -->

### Install

Easily install with _[Homebrew](https://brew.sh) ([Cask](https://docs.brew.sh/Cask-Cookbook)):_

~~~ sh
brew tap lencx/chatgpt https://github.com/lencx/ChatGPT.git
brew install --cask chatgpt --no-quarantine
~~~

Also, if you keep a _[Brewfile](https://github.com/Homebrew/homebrew-bundle#usage)_, you can add something like this:

~~~ rb
repo = "lencx/chatgpt"
tap repo, "https://github.com/#{repo}.git"
cask "popcorn-time", args: { "no-quarantine": true }
~~~

## ✨ Features

- Multi-platform: `macOS` `Linux` `Windows`
- Export ChatGPT history (PNG, PDF and Share Link)
- Automatic application upgrade notification
- Common shortcut keys
- System tray hover window
- Powerful menu items

### MenuItem

- **Preferences**
  - `Theme` - `Light`, `Dark` (Only macOS and Windows are supported).
<<<<<<< HEAD
  - `Always on Top`: Window is always on top of other windows.
  - `Titlebar`: Only supports macOS.
  - `Inject Script`: User scripts that can modify web pages.
  - `Control Center`: The control center of ChatGPT application, it will give unlimited imagination to the application.
    - `Theme`, `Always on Top`, `Titlebar`
    - `User Agent` ([#17](https://github.com/lencx/ChatGPT/issues/17)): Customize `user agent` to prevent security detection interception. Default is empty string.
    - `Switch Origin` ([#14](https://github.com/lencx/ChatGPT/issues/14)): Modify website address, the default is `https://chat.openai.com`. Please ensure that the mirror address is consistent with the UI of the original URL, otherwise the export function will fail.
  - `Go to Config`: Open the configuration file directory (`path: ~/.chatgpt/*`).
  - `Clear Config`: Clear all chatgpt configuration files (`path: ~/.chatgpt/*`), dangerous operation, please backup data.
  - `Restart ChatGPT`: After editing the injection script file, you can restart the application through this menu item to make the script take effect.
  - `Awesome ChatGPT`: Related resources recommended.
=======
  - `Always on Top`: The window is always on top of other windows.
  - `Titlebar`: Whether to display the titlebar, supported by macOS only.
  - `User Agent` ([#17](https://github.com/lencx/ChatGPT/issues/17)): Custom `user agent`, which may be required in some scenarios. The default value is the empty string.
  - `Inject Script`: Using scripts to modify pages.
  - `Switch Origin` ([#14](https://github.com/lencx/ChatGPT/issues/14)): Switch the site source address, the default is `https://chat.openai.com`, please make sure the mirror site UI is the same as the original address. Otherwise, some functions may not be available.
  - `Clear Config`: Clear the configuration file (`path: ~/.chatgpt/*`), dangerous operation, please backup the data in advance.
  - `Restart ChatGPT`: Restart the application, for example: the program is stuck or the injection script can take effect by restarting the application after editing.
  - `Awesome ChatGPT`: Recommended Related Resources.
>>>>>>> a88c3603
- **Edit** - `Undo`, `Redo`, `Cut`, `Copy`, `SelectAll`, ...
- **View** - `Go Back`, `Go Forward`, `Scroll to Top of Screen`, `Scroll to Bottom of Screen`, `Refresh the Screen`, ...
- **Help**
  - `Update Log`: ChatGPT changelog.
  - `Report Bug`: Report a bug or give feedback.
  - `Toggle Developer Tools`: Developer debugging tools.

## TODO

- Web access capability ([#20](https://github.com/lencx/ChatGPT/issues/20))
- Shortcut command typing chatgpt prompt
- ...

## 👀 Preview

<img width="320" src="./assets/install.png" alt="install"> <img width="320" src="./assets/chat.png" alt="chat">
<img width="320" src="./assets/export.png" alt="export"> <img width="320" src="./assets/tray.png" alt="tray">
<img width="320" src="./assets/chat-ua.png" alt="user agent"> <img width="320" src="./assets/auto-update.png" alt="auto update">

---

<a href="https://www.buymeacoffee.com/lencx" target="_blank"><img src="https://cdn.buymeacoffee.com/buttons/v2/default-blue.png" alt="Buy Me A Coffee" style="height: 60px !important;width: 217px !important;" ></a>

## ❓FAQ

### Can't open ChatGPT

If you cannot open the application after the upgrade, please try to clear the configuration file, which is in the `~/.chatgpt/*` directory.

### Is it safe?

It's safe, just a wrapper for [OpenAI ChatGPT](https://chat.openai.com) website, no other data transfer exists (you can check the source code).

### Developer cannot be verified?

- [Open a Mac app from an unidentified developer](https://support.apple.com/en-sg/guide/mac-help/mh40616/mac)

### How do i build it?

#### PreInstall

- [Rust](https://www.rust-lang.org/)
- [VS Code](https://code.visualstudio.com/)
  - [rust-analyzer](https://marketplace.visualstudio.com/items?itemName=rust-lang.rust-analyzer)
  - [tauri](https://marketplace.visualstudio.com/items?itemName=tauri-apps.tauri-vscode)

#### Start

```bash
# step1:
git clone https://github.com/lencx/ChatGPT.git

# step2:
cd ChatGPT

# step3: install deps
yarn

# step4:
yarn dev

# step5:
# bundle path: src-tauri/target/release/bundle
yarn build
```

## ❤️ Thanks

- The core implementation of the share button code was copied from the [@liady](https://github.com/liady) extension with some modifications.

---

[![Star History Chart](https://api.star-history.com/svg?repos=lencx/chatgpt&type=Date)](https://star-history.com/#lencx/chatgpt&Date)

## License

Apache License<|MERGE_RESOLUTION|>--- conflicted
+++ resolved
@@ -58,28 +58,17 @@
 
 - **Preferences**
   - `Theme` - `Light`, `Dark` (Only macOS and Windows are supported).
-<<<<<<< HEAD
-  - `Always on Top`: Window is always on top of other windows.
-  - `Titlebar`: Only supports macOS.
-  - `Inject Script`: User scripts that can modify web pages.
-  - `Control Center`: The control center of ChatGPT application, it will give unlimited imagination to the application.
-    - `Theme`, `Always on Top`, `Titlebar`
-    - `User Agent` ([#17](https://github.com/lencx/ChatGPT/issues/17)): Customize `user agent` to prevent security detection interception. Default is empty string.
-    - `Switch Origin` ([#14](https://github.com/lencx/ChatGPT/issues/14)): Modify website address, the default is `https://chat.openai.com`. Please ensure that the mirror address is consistent with the UI of the original URL, otherwise the export function will fail.
-  - `Go to Config`: Open the configuration file directory (`path: ~/.chatgpt/*`).
-  - `Clear Config`: Clear all chatgpt configuration files (`path: ~/.chatgpt/*`), dangerous operation, please backup data.
-  - `Restart ChatGPT`: After editing the injection script file, you can restart the application through this menu item to make the script take effect.
-  - `Awesome ChatGPT`: Related resources recommended.
-=======
   - `Always on Top`: The window is always on top of other windows.
   - `Titlebar`: Whether to display the titlebar, supported by macOS only.
-  - `User Agent` ([#17](https://github.com/lencx/ChatGPT/issues/17)): Custom `user agent`, which may be required in some scenarios. The default value is the empty string.
   - `Inject Script`: Using scripts to modify pages.
-  - `Switch Origin` ([#14](https://github.com/lencx/ChatGPT/issues/14)): Switch the site source address, the default is `https://chat.openai.com`, please make sure the mirror site UI is the same as the original address. Otherwise, some functions may not be available.
+  - `Control Center`: The control center of ChatGPT application, it will give unlimited imagination to the application.
+    - `Theme`, `Always on Top`, `Titlebar`, ...
+    - `User Agent` ([#17](https://github.com/lencx/ChatGPT/issues/17)): Custom `user agent`, which may be required in some scenarios. The default value is the empty string.
+    - `Switch Origin` ([#14](https://github.com/lencx/ChatGPT/issues/14)): Switch the site source address, the default is `https://chat.openai.com`, please make sure the mirror site UI is the same as the original address. Otherwise, some functions may not be available.
+  - `Go to Config`: Open the configuration file directory (`path: ~/.chatgpt/*`).
   - `Clear Config`: Clear the configuration file (`path: ~/.chatgpt/*`), dangerous operation, please backup the data in advance.
   - `Restart ChatGPT`: Restart the application, for example: the program is stuck or the injection script can take effect by restarting the application after editing.
   - `Awesome ChatGPT`: Recommended Related Resources.
->>>>>>> a88c3603
 - **Edit** - `Undo`, `Redo`, `Cut`, `Copy`, `SelectAll`, ...
 - **View** - `Go Back`, `Go Forward`, `Scroll to Top of Screen`, `Scroll to Bottom of Screen`, `Refresh the Screen`, ...
 - **Help**
