use crate::{
    app::window,
    conf::{ChatConfJson, GITHUB_PROMPTS_CSV_URL},
    utils,
};
use log::info;
use std::{collections::HashMap, fs, path::PathBuf};
<<<<<<< HEAD
use tauri::{api, command, AppHandle, Manager};
use walkdir::WalkDir;
=======
use tauri::{api, command, AppHandle, Manager, Theme};
>>>>>>> a0896c97

#[command]
pub fn drag_window(app: AppHandle) {
    app.get_window("core").unwrap().start_dragging().unwrap();
}

#[command]
pub fn dalle2_window(app: AppHandle, query: String) {
    window::dalle2_window(&app.app_handle(), query);
}

#[command]
pub fn fullscreen(app: AppHandle) {
    let win = app.get_window("core").unwrap();
    if win.is_fullscreen().unwrap() {
        win.set_fullscreen(false).unwrap();
    } else {
        win.set_fullscreen(true).unwrap();
    }
}

#[command]
pub fn download(_app: AppHandle, name: String, blob: Vec<u8>) {
    let path = api::path::download_dir().unwrap().join(name);
    fs::write(&path, blob).unwrap();
    utils::open_file(path);
}

#[command]
pub fn open_link(app: AppHandle, url: String) {
    api::shell::open(&app.shell_scope(), url, None).unwrap();
}

#[command]
pub fn get_chat_conf() -> ChatConfJson {
    ChatConfJson::get_chat_conf()
}

#[command]
pub fn get_theme() -> String {
    ChatConfJson::theme().unwrap_or(Theme::Light).to_string()
}

#[command]
pub fn reset_chat_conf() -> ChatConfJson {
    ChatConfJson::reset_chat_conf()
}

#[command]
pub fn run_check_update(app: AppHandle, silent: bool) {
    utils::run_check_update(app, silent).unwrap();
}

#[command]
pub fn form_confirm(_app: AppHandle, data: serde_json::Value) {
    ChatConfJson::amend(&serde_json::json!(data), None).unwrap();
}

#[command]
pub fn form_cancel(app: AppHandle, label: &str, title: &str, msg: &str) {
    let win = app.app_handle().get_window(label).unwrap();
    tauri::api::dialog::ask(
        app.app_handle().get_window(label).as_ref(),
        title,
        msg,
        move |is_cancel| {
            if is_cancel {
                win.close().unwrap();
            }
        },
    );
}

#[command]
pub fn form_msg(app: AppHandle, label: &str, title: &str, msg: &str) {
    let win = app.app_handle().get_window(label);
    tauri::api::dialog::message(win.as_ref(), title, msg);
}

#[command]
pub fn open_file(path: PathBuf) {
    utils::open_file(path);
}

#[command]
pub fn get_chat_model_cmd() -> serde_json::Value {
    let path = utils::chat_root().join("chat.model.cmd.json");
    let content = fs::read_to_string(path).unwrap_or_else(|_| r#"{"data":[]}"#.to_string());
    serde_json::from_str(&content).unwrap()
}

#[derive(Debug, Clone, serde::Serialize, serde::Deserialize)]
pub struct PromptRecord {
    pub cmd: Option<String>,
    pub act: String,
    pub prompt: String,
}

#[command]
pub fn parse_prompt(data: String) -> Vec<PromptRecord> {
    let mut rdr = csv::Reader::from_reader(data.as_bytes());
    let mut list = vec![];
    for result in rdr.deserialize() {
        let record: PromptRecord = result.unwrap_or_else(|err| {
            info!("parse_prompt_error: {}", err);
            PromptRecord {
                cmd: None,
                act: "".to_string(),
                prompt: "".to_string(),
            }
        });
        if !record.act.is_empty() {
            list.push(record);
        }
    }
    list
}

#[command]
pub fn window_reload(app: AppHandle, label: &str) {
    app.app_handle()
        .get_window(label)
        .unwrap()
        .eval("window.location.reload()")
        .unwrap();
}

#[derive(serde::Serialize, serde::Deserialize, Debug, Clone)]
pub struct ModelRecord {
    pub cmd: String,
    pub act: String,
    pub prompt: String,
    pub tags: Vec<String>,
    pub enable: bool,
}

#[command]
pub fn cmd_list() -> Vec<ModelRecord> {
    let mut list = vec![];
    for entry in WalkDir::new(utils::chat_root().join("cache_model"))
        .into_iter()
        .filter_map(|e| e.ok())
    {
        let file = fs::read_to_string(entry.path().display().to_string());
        if let Ok(v) = file {
            let data: Vec<ModelRecord> = serde_json::from_str(&v).unwrap_or_else(|_| vec![]);
            let enable_list = data.into_iter().filter(|v| v.enable);
            list.extend(enable_list)
        }
    }
    // dbg!(&list);
    list.sort_by(|a, b| a.cmd.len().cmp(&b.cmd.len()));
    list
}

#[command]
pub async fn sync_prompts(app: AppHandle, time: u64) -> Option<Vec<ModelRecord>> {
    let res = utils::get_data(GITHUB_PROMPTS_CSV_URL, Some(&app))
        .await
        .unwrap();

    if let Some(v) = res {
        let data = parse_prompt(v)
            .iter()
            .map(move |i| ModelRecord {
                cmd: if i.cmd.is_some() {
                    i.cmd.clone().unwrap()
                } else {
                    utils::gen_cmd(i.act.clone())
                },
                act: i.act.clone(),
                prompt: i.prompt.clone(),
                tags: vec!["chatgpt-prompts".to_string()],
                enable: true,
            })
            .collect::<Vec<ModelRecord>>();

        let data2 = data.clone();

        let model = utils::chat_root().join("chat.model.json");
        let model_cmd = utils::chat_root().join("chat.model.cmd.json");
        let chatgpt_prompts = utils::chat_root()
            .join("cache_model")
            .join("chatgpt_prompts.json");

        if !utils::exists(&model) {
            fs::write(
                &model,
                serde_json::json!({
                    "name": "ChatGPT Model",
                    "link": "https://github.com/lencx/ChatGPT"
                })
                .to_string(),
            )
            .unwrap();
        }

        // chatgpt_prompts.json
        fs::write(
            chatgpt_prompts,
            serde_json::to_string_pretty(&data).unwrap(),
        )
        .unwrap();
        let cmd_data = cmd_list();

        // chat.model.cmd.json
        fs::write(
            model_cmd,
            serde_json::to_string_pretty(&serde_json::json!({
                "name": "ChatGPT CMD",
                "last_updated": time,
                "data": cmd_data,
            }))
            .unwrap(),
        )
        .unwrap();
        let mut kv = HashMap::new();
        kv.insert(
            "sync_prompts".to_string(),
            serde_json::json!({ "id": "chatgpt_prompts", "last_updated": time }),
        );
        let model_data = utils::merge(
            &serde_json::from_str(&fs::read_to_string(&model).unwrap()).unwrap(),
            &kv,
        );

        // chat.model.json
        fs::write(model, serde_json::to_string_pretty(&model_data).unwrap()).unwrap();

        // refresh window
        api::dialog::message(
            app.get_window("core").as_ref(),
            "Sync Prompts",
            "ChatGPT Prompts data has been synchronized!",
        );
        window_reload(app, "core");

        return Some(data2);
    }

    None
}

#[command]
pub async fn sync_user_prompts(url: String, data_type: String) -> Option<Vec<ModelRecord>> {
    let res = utils::get_data(&url, None).await.unwrap_or_else(|err| {
        info!("chatgpt_http_error: {}", err);
        None
    });

    info!("chatgpt_http_url: {}", url);

    if let Some(v) = res {
        let data;
        if data_type == "csv" {
            info!("chatgpt_http_csv_parse");
            data = parse_prompt(v);
        } else if data_type == "json" {
            info!("chatgpt_http_json_parse");
            data = serde_json::from_str(&v).unwrap_or_else(|err| {
                info!("chatgpt_http_json_parse_error: {}", err);
                vec![]
            });
        } else {
            info!("chatgpt_http_unknown_type");
            data = vec![];
        }

        let data = data
            .iter()
            .map(move |i| ModelRecord {
                cmd: if i.cmd.is_some() {
                    i.cmd.clone().unwrap()
                } else {
                    utils::gen_cmd(i.act.clone())
                },
                act: i.act.clone(),
                prompt: i.prompt.clone(),
                tags: vec!["user-sync".to_string()],
                enable: true,
            })
            .collect::<Vec<ModelRecord>>();

        return Some(data);
    }

    None
}<|MERGE_RESOLUTION|>--- conflicted
+++ resolved
@@ -5,12 +5,8 @@
 };
 use log::info;
 use std::{collections::HashMap, fs, path::PathBuf};
-<<<<<<< HEAD
-use tauri::{api, command, AppHandle, Manager};
+use tauri::{api, command, AppHandle, Manager, Theme};
 use walkdir::WalkDir;
-=======
-use tauri::{api, command, AppHandle, Manager, Theme};
->>>>>>> a0896c97
 
 #[command]
 pub fn drag_window(app: AppHandle) {
